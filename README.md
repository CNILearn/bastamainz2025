# BASTA! Mainz 2025

<<<<<<< HEAD
Source code and slides for BASTA! Mainz 2025

- C# 13 and C# 14 - Was gibt es Neues?
- Developing und Debugging Source Generators
=======
Source code und slides for BASTA! Mainz 2025

## Christian Nagel

...ist Buchautor, Microsoft MVP für .NET, Gründer von CN innovation, Softwarearchitekt und -entwickler mit Microsoft-.NET-Technologien. Er arbeitet seit mehr als 25 Jahren als Softwareentwickler auf unterschiedlichsten Plattformen und mit unterschiedlichen Technologien und Sprachen, startete mit PDP 11 und VAX/VMS-Systemen. Seit dem Jahr 2000 arbeitet er an verteilten .NET-Lösungen, wozu er sein Wissen auch in zahlreichen Büchern vermittelt, u. a. im neuesten Buch Professional C# and .NET - 2021 Edition. Seine Schwerpunkte sind heute Microsoft Azure, ASP.NET Core, Web-API, EF Core, WinUI und .NET MAUI.
>>>>>>> 836782f1

## C# 13 und C# 14 - Was gibt es Neues?

Dienstag, 23. September 2025, 10:45 - 11:45 Uhr, Gutenberg 1

C# 13 ist released, und C# 14 steht vor der Tür. In dieser Session lernen Sie neue Features in C# kennen, und erfahren, wie diese mit .NET verwendet werden. Wir behandeln z. B. Erweiterungen von partial members, und wie diese in .NET mit Source Generators genutzt werden, welche Vorteile Runtime Async in Applikationen bringen kann, was hinter dem Span Typ steckt und wie er First-Class wird, und wie Extensions nicht mehr nur mit Methoden möglich sind.

### Slides

[C# 13 und C# 14 - Was gibt es Neues? (PDF)](slides/CSharp14.pdf)

### [C# Samples](csharp)

- Simple
  - Escacpe character game
  - Beep with .NET 8 and 9
  - Implicit index access
  - nameof with unbound generics
- Types
  - Field-backed Properties (WPF)
  - Field-backed with partial properties (WPF with Source Generators)
  - Weak Events
  - Extension blocks
- Span and Memory
  - Ref struct
  - Allows ref struct
  - Params
  - Span conversion
  - Lambda parameter modifiers
- Async
  - lock keyword with Lock type
  - Interceptors
  - Native AOT
  - Runtime Async
<<<<<<< HEAD
  
## Developing und Debugging Source Generators

Mittwoch, 24. September 2025, 17:00 - 18:00 Uhr, Zagrebsaal

Was ist bei der Entwicklung von C# Source Generators zu beachten? Wie funktionieren Source Generators, was ist möglich, was sollte bei der Entwicklung beachtet werden? Anhand spannender Erweiterungen, die die Produktivität in der Entwicklung steigern können, werden wichtige Teile von Source Generators gezeigt, und wie diese debuggt werden können.

[Source generators (PDF)](slides/Sourcegenerators.pdf)

### [Source generators Samples](sourcegenerators)

- Roslyn (Syntax and semantic model)
- Hello world generator
- Practical source generator
  - Stage 1: DataSource attribute, create a factory of items
  - Stage 2: Add external data source for configuration of factory
  - Stage 3: Cache external data source
  - Stage 4: Cache enhancements
  - Stage 5: Cache optimizations
  - Stage 6: (based on Stage 3) more efficient attribute (marker) search
- C# version: generate different code based on C# version
- Access private members of types (Context type with initalization from JSON data)
- Call-site rewriting (ActivitySource)
=======
 
## Links

- [C# Blog](https://csharp.christiannagel.com)
- [CN innovation](https://www.cninnovation.com)
- [Pragmatic Microservices with C# and Azure](https://github.com/PacktPublishing/Pragmatic-Microservices-with-CSharp-and-Azure/)
 
>>>>>>> 836782f1
<|MERGE_RESOLUTION|>--- conflicted
+++ resolved
@@ -1,17 +1,21 @@
 # BASTA! Mainz 2025
 
-<<<<<<< HEAD
-Source code and slides for BASTA! Mainz 2025
+Source code und Slides for BASTA! Mainz 2025
 
 - C# 13 and C# 14 - Was gibt es Neues?
 - Developing und Debugging Source Generators
-=======
-Source code und slides for BASTA! Mainz 2025
 
 ## Christian Nagel
 
 ...ist Buchautor, Microsoft MVP für .NET, Gründer von CN innovation, Softwarearchitekt und -entwickler mit Microsoft-.NET-Technologien. Er arbeitet seit mehr als 25 Jahren als Softwareentwickler auf unterschiedlichsten Plattformen und mit unterschiedlichen Technologien und Sprachen, startete mit PDP 11 und VAX/VMS-Systemen. Seit dem Jahr 2000 arbeitet er an verteilten .NET-Lösungen, wozu er sein Wissen auch in zahlreichen Büchern vermittelt, u. a. im neuesten Buch Professional C# and .NET - 2021 Edition. Seine Schwerpunkte sind heute Microsoft Azure, ASP.NET Core, Web-API, EF Core, WinUI und .NET MAUI.
->>>>>>> 836782f1
+
+## Links
+
+- [C# Blog](https://csharp.christiannagel.com)
+- [CN innovation](https://www.cninnovation.com)
+- [Pragmatic Microservices with C# and Azure](https://github.com/PacktPublishing/Pragmatic-Microservices-with-CSharp-and-Azure/)
+- [Expert C#](https://github.com/PacktPublishing/Expert-CSharp-Programming)
+- [Codebreaker App - .NET Aspire](https://github.com/codebreakerapp)
 
 ## C# 13 und C# 14 - Was gibt es Neues?
 
@@ -46,7 +50,6 @@
   - Interceptors
   - Native AOT
   - Runtime Async
-<<<<<<< HEAD
   
 ## Developing und Debugging Source Generators
 
@@ -54,7 +57,9 @@
 
 Was ist bei der Entwicklung von C# Source Generators zu beachten? Wie funktionieren Source Generators, was ist möglich, was sollte bei der Entwicklung beachtet werden? Anhand spannender Erweiterungen, die die Produktivität in der Entwicklung steigern können, werden wichtige Teile von Source Generators gezeigt, und wie diese debuggt werden können.
 
-[Source generators (PDF)](slides/Sourcegenerators.pdf)
+### Slides
+
+[Source generators (PDF)](slides/SourceGenerators.pdf)
 
 ### [Source generators Samples](sourcegenerators)
 
@@ -69,13 +74,4 @@
   - Stage 6: (based on Stage 3) more efficient attribute (marker) search
 - C# version: generate different code based on C# version
 - Access private members of types (Context type with initalization from JSON data)
-- Call-site rewriting (ActivitySource)
-=======
- 
-## Links
-
-- [C# Blog](https://csharp.christiannagel.com)
-- [CN innovation](https://www.cninnovation.com)
-- [Pragmatic Microservices with C# and Azure](https://github.com/PacktPublishing/Pragmatic-Microservices-with-CSharp-and-Azure/)
- 
->>>>>>> 836782f1
+- Call-site rewriting (ActivitySource)